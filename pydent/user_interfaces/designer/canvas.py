--- conflicted
+++ resolved
@@ -85,17 +85,10 @@
         """
         print("Optimizing Plan")
         if operations is None:
-<<<<<<< HEAD
-            operations = [
-                op for op in self.plan.operations if op.status == 'planning']
-        groups = {k: v for k, v in self._group_ops_by_hashes(
-            operations).items() if len(v) > 1}
-=======
             operations = [op for op in self.plan.operations if op.status == 'planning']
         if ignore is not None:
             operations = [op for op in operations if op.operation_type.name not in ignore]
         groups = {k: v for k, v in self._group_ops_by_hashes(operations).items() if len(v) > 1}
->>>>>>> 0977524f
 
         num_inputs_rewired = 0
         num_outputs_rewired = 0
@@ -302,10 +295,7 @@
         matching_inputs = []
         matching_outputs = []
         for output in outputs:
-<<<<<<< HEAD
-=======
             opart = output.field_type.part is True
->>>>>>> 0977524f
             for input in inputs:
                 io_matching_afts = cls._find_matching_afts(output, input)
                 if len(io_matching_afts) > 0:
@@ -456,14 +446,8 @@
                 selected_sample = samples[1]
 
             # filter afts by sample_type_id
-<<<<<<< HEAD
-            afts = [aft for aft in afts if aft[0].sample_type_id ==
-                    selected_sample.sample_type_id]
-=======
             afts = [aft for aft in afts if aft[0].sample_type_id == selected_sample.sample_type_id]
             selected_aft = afts[0]
-
->>>>>>> 0977524f
 
             if len(afts) == 0:
                 raise CanvasException("No allowable_field_types were found for FieldValues {} & {} for"
