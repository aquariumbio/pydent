--- conflicted
+++ resolved
@@ -27,7 +27,6 @@
         operation.init_field_values()
         return operation
 
-<<<<<<< HEAD
     def field_type(self,name,role):
         fts = [ ft for ft in self.field_types \
                 if ft.name == name and ft.role == role]
@@ -35,10 +34,9 @@
             return None
         else:
             return fts[0]
-=======
+
     def to_json(self):
         return json.dumps(self.__dict__)
->>>>>>> a8359b97
 
 class OperationTypeModel(aq.Base):
 
