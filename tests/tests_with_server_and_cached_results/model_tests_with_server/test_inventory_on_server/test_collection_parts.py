--- conflicted
+++ resolved
@@ -17,12 +17,8 @@
 
     Supposed to have a part
     """
-<<<<<<< HEAD
-    return example_part_association.collection
-=======
     ot = session.ObjectType.where("rows > 2 AND columns > 2")[0]
     return session.Collection.one(query={"object_type_id": ot.id})
->>>>>>> 4dff1fda
 
 
 class TestCollection:
